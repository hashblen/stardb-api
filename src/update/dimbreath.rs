--- conflicted
+++ resolved
@@ -170,17 +170,12 @@
         .is_err()
     {
         Command::new("git")
-<<<<<<< HEAD
-            .arg("clone")
-            .arg("https://github.com/Dimbreath/StarRailData.git")
-=======
             .args([
                 "clone",
                 "--depth",
                 "1",
                 "https://github.com/Dimbreath/StarRailData",
             ])
->>>>>>> 0fda99ba
             .spawn()?
             .wait()?;
     }
